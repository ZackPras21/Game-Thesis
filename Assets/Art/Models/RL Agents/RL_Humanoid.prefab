--- conflicted
+++ resolved
@@ -122,13 +122,8 @@
   m_GameObject: {fileID: 2780053255438254653}
   serializedVersion: 2
   m_LocalRotation: {x: 0, y: 0, z: 0, w: 1}
-<<<<<<< HEAD
-  m_LocalPosition: {x: 0.0056, y: 0.00757, z: 0.00855}
-  m_LocalScale: {x: 2.6861787, y: 0.9743742, z: 1.5099207}
-=======
   m_LocalPosition: {x: 0.0038, y: 0.00481, z: 0.0099}
   m_LocalScale: {x: 1.9253, y: 1.0141286, z: 1.1963558}
->>>>>>> d036656c
   m_ConstrainProportionsScale: 0
   m_Children: []
   m_Father: {fileID: 6033344054375008523}
@@ -920,11 +915,11 @@
       objectReference: {fileID: 0}
     - target: {fileID: -3189595122676651536, guid: 102d1c754748ce348ab7360467b3a778, type: 3}
       propertyPath: m_LocalScale.y
-      value: 105.28468
+      value: 126.96987
       objectReference: {fileID: 0}
     - target: {fileID: -3189595122676651536, guid: 102d1c754748ce348ab7360467b3a778, type: 3}
       propertyPath: m_LocalPosition.x
-      value: 0
+      value: 0.0000000093132
       objectReference: {fileID: 0}
     - target: {fileID: -3189595122676651536, guid: 102d1c754748ce348ab7360467b3a778, type: 3}
       propertyPath: m_LocalPosition.y
@@ -932,7 +927,7 @@
       objectReference: {fileID: 0}
     - target: {fileID: -3189595122676651536, guid: 102d1c754748ce348ab7360467b3a778, type: 3}
       propertyPath: m_LocalPosition.z
-      value: 0.223
+      value: 0.29172
       objectReference: {fileID: 0}
     - target: {fileID: -2830495135425623846, guid: 102d1c754748ce348ab7360467b3a778, type: 3}
       propertyPath: m_Layer
@@ -1328,6 +1323,7 @@
   vfxManager: {fileID: -3980627480044796084}
   particlePosition: {fileID: 4424110341604512507}
   enemyType: 1
+  enemyState: 3
   enemyData: {fileID: 0}
 --- !u!114 &4215898573996737307
 MonoBehaviour:
@@ -1507,11 +1503,7 @@
   hasUpgradedFromAgentParameters: 1
   MaxStep: 5000
   rl_EnemyController: {fileID: 326335764756484714}
-<<<<<<< HEAD
-  enemyRewards: {fileID: 7144006557691622317}
-=======
   rewardConfig: {fileID: 7144006557691622317}
->>>>>>> d036656c
   animator: {fileID: 2030732665317957927}
   navAgent: {fileID: 8707273861137654613}
   obstacleMask:
